--- conflicted
+++ resolved
@@ -102,12 +102,8 @@
         if request_object.status_code != 200:
             return request_json
 
-<<<<<<< HEAD
-        request_json["id"] = item_id
-=======
         if isinstance(request_json, dict):
             request_json["id"] = item_id
->>>>>>> cd27474d
 
         return request_json
 
