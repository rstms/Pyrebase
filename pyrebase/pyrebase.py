--- conflicted
+++ resolved
@@ -168,13 +168,8 @@
         return request_object.status_code
 
     def update(self, data):
-<<<<<<< HEAD
-        request_ref = '{0}{1}.json?auth={3}'.format(self.fire_base_url, self.path, self.token)
-        request_object = self.requests.patch(request_ref, data=dump(data))
-=======
         request_ref = '{0}{1}.json?auth={2}'.format(self.fire_base_url, self.path, self.token)
         request_object = requests.patch(request_ref, data=dump(data))
->>>>>>> 509635ae
         return request_object.status_code
 
     def remove(self):
