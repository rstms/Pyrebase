from operator import itemgetter
from requests_futures.sessions import FuturesSession
from firebase_token_generator import create_token
from urllib.parse import urlencode, quote
import re
import json
request = FuturesSession()


class Firebase():
    """ Firebase Interface """
    def __init__(self, fire_base_url, fire_base_secret, email=False, password=False):
        if not fire_base_url.endswith('/'):
            url = ''.join([fire_base_url, '/'])
        else:
            url = fire_base_url

        # find db name between http:// and .firebaseio.com
        db_name = re.search('https://(.*).firebaseio.com', fire_base_url)
        if db_name:
            name = db_name.group(1)
        else:
            db_name = re.search('(.*).firebaseio.com', fire_base_url)
            name = db_name.group(1)

        if email and password:
            request_ref = 'https://auth.firebase.com/auth/firebase?firebase={0}&email={1}&password={2}'.\
                format(name, email, password)
            request_object = request.get(request_ref).result()
            request_json = request_object.json()
            self.email = email
            self.password = password
            self.uid = request_json['user']['uid']
            self.token = request_json['token']
        else:
            auth_payload = {"uid": "1"}
            options = {"admin": True}
            token = create_token(fire_base_secret, auth_payload, options)
            self.token = token
            self.email = None
            self. password = None
            self.uid = None

        self.fire_base_url = url
        self.fire_base_name = name
        self.secret = fire_base_secret
        self.child = ""
        self.buildQuery = {}

    def orderBy(self, order):
        self.buildQuery["orderBy"] = order
        return self

    def startAt(self, start):
        self.buildQuery["startAt"] = start
        return self

    def endAt(self, end):
        self.buildQuery["endAt"] = end
        return self

    def equalTo(self, equal):
        self.buildQuery["equalTo"] = equal
        return self

    def limitToFirst(self, limitFirst):
        self.buildQuery["limitToLast"] = limitFirst
        return self

    def limitToLast(self, limitLast):
        self.buildQuery["limitToLast"] = limitLast
        return self

<<<<<<< HEAD
    def query(self, *args):
        self.child = "/".join(args)
=======
    def shallow(self):
        self.buildQuery["shallow"] = True
        return self

    def query(self, child):
        self.child = child
>>>>>>> 63a8aa79
        return self

    def get(self):
        parameters = {}
        parameters['auth'] = self.token
        for param in list(self.buildQuery):
            if type(self.buildQuery[param]) is str:
                parameters[param] = quote('"' + self.buildQuery[param] + '"')
            else:
                parameters[param] = self.buildQuery[param]
        request_ref = '{0}{1}.json?{2}'.format(self.fire_base_url, self.child, urlencode(parameters))
        request_object = request.get(request_ref).result()
        request_dict = json.loads(str(request_object.text))
        # if only one result return dict
        if not isinstance(list(request_dict.values())[0], dict):
            return request_dict
        # otherwise place in list
        results = []
        for i in request_dict:
            request_dict[i]["key"] = i
            results.append(request_dict[i])
        # sort if required
        if self.buildQuery and self.buildQuery["orderBy"]:
            if self.buildQuery["orderBy"] == "$key":
                self.buildQuery["orderBy"] = "key"
            results = sorted(results, key=itemgetter(self.buildQuery["orderBy"]))
        # return keys if shallow is enabled
        if self.buildQuery and self.buildQuery["shallow"]:
            return results.keys()
        return results

    def info(self):
        info_list = {'url': self.fire_base_url, 'token': self.token, 'email': self.email, 'password': self.password,
                     'uid': self.uid}
        return info_list

    def create(self, email, password):
        request_ref = 'https://auth.firebase.com/auth/firebase/create?firebase={0}&email={1}&password={2}'.\
            format(self.fire_base_name, email, password)
        request_object = request.get(request_ref).result()
        request_json = request_object.json()
        return request_json

    def keys(self, child):
        request_ref = '{0}{1}.json?auth={2}&shallow=true'.\
            format(self.fire_base_url, child, self.token)

        request_object = request.get(request_ref).result()

        request_json = request_object.json()

        if request_object.status_code != 200:
            return request_json

        return request_json.keys()

    def post(self, child, data):
        request_ref = '{0}{1}.json?auth={2}'.format(self.fire_base_url, child, self.token)
        request_object = request.post(request_ref, data=data).result()
        return request_object.status_code

    def put(self, child, data):
        request_ref = '{0}{1}.json?auth={2}'.format(self.fire_base_url, child, self.token)
        request_object = request.put(request_ref, data=data).result()
        return request_object.status_code

    def patch(self, child, item_id, data):
        request_ref = '{0}{1}/{2}.json?auth={3}'.format(self.fire_base_url, child, item_id, self.token)
        request_object = request.patch(request_ref, data=data).result()
        return request_object.status_code

    def delete(self, child):
        request_ref = '{0}{1}.json?auth={2}'.format(self.fire_base_url, child, self.token)
        request_object = request.delete(request_ref).result()
        return request_object.status_code<|MERGE_RESOLUTION|>--- conflicted
+++ resolved
@@ -71,17 +71,12 @@
         self.buildQuery["limitToLast"] = limitLast
         return self
 
-<<<<<<< HEAD
-    def query(self, *args):
-        self.child = "/".join(args)
-=======
     def shallow(self):
         self.buildQuery["shallow"] = True
         return self
 
     def query(self, child):
         self.child = child
->>>>>>> 63a8aa79
         return self
 
     def get(self):
