--- conflicted
+++ resolved
@@ -129,14 +129,10 @@
         request_ref = '{0}{1}.json?{2}'.format(self.fire_base_url, self.path, urlencode(parameters))
         # reset path and buildQuery for next query
         self.path = ""
-<<<<<<< HEAD
-        request_object = self.requests.get(request_ref)
-=======
         buildQuery = self.buildQuery
         self.buildQuery = {}
         # do request
         request_object = requests.get(request_ref)
->>>>>>> b3998910
         request_dict = request_object.json()
         # if primitive or simple query return
         if not isinstance(request_object.json(), dict) or not buildQuery:
